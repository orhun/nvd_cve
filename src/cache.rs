--- conflicted
+++ resolved
@@ -80,11 +80,7 @@
 
     /// Create a new ``CacheConfig`` with some reasonable defaults.
     pub fn new() -> Self {
-<<<<<<< HEAD
         let mut feeds: Vec<String> = (2002..=2024).into_iter().map(|x| x.to_string()).collect();
-=======
-        let mut feeds: Vec<String> = (2002..2022).map(|x| x.to_string()).collect();
->>>>>>> b55bf792
         feeds.push("recent".to_string());
         feeds.push("modified".to_string());
         Self {
